# -*- coding: utf-8 -*-
# Copyright (c) 2016 Qentinel Group
#
# Copyright (c) 2015 Samu Voutilainen
#
# License: see README.md

require "timeout"

require "httparty"

# Class to serve as a Ruby API for the UpCloud HTTP API
class UpcloudApi
  # @param user [String] Upcloud API account
  # @param password [String] Upcloud API password
  def initialize(user, password)
    @user = user
    @password = password
    @auth = { username: @user, password: @password }
  end

  # Tests that authentication to Upcloud works.
  #
  # This is not required to use, as authentication is used
  # with HTTP basic auth with each request.
  #
  # Calls GET /1.2/server
  #
  # Returns true in success, false if not
  def login
    response = get "server"
    response.code == 200
  end

<<<<<<< HEAD
=======
  # Returns available server configurations.
  #
  # Calls GET /1.2/server_size
  def server_configurations
    response = get "server_size"
    response["server_sizes"]["server_size"]
  end

>>>>>>> 1537e199
  # Returns available credits.
  #
  # Calls GET /1.2/acccount
  def account_information
    response = get "account"
    data = JSON.parse response.body
<<<<<<< HEAD
    data["acccount"]["credits"]
=======
    data["account"]["credits"]
>>>>>>> 1537e199
  end

  # Lists servers associated with the account
  #
  # Calls GET /1.2/server
  #
  # Returns array of servers with values
  # - zone
  # - core_number
  # - title
  # - hostname
  # - memory_amount
  # - uuid
  # - state
  def servers
    response = get "server"
    data = JSON.parse response.body
    data["servers"]["server"]
  end

  # Shows details of a server.
  #
  # Calls GET /1.2/server/#{uuid}
  #
  # @param uuid from UpcloudApi#servers
  def server_details(uuid)
    response = get "server/#{uuid}"
    data = JSON.parse response.body
    data
  end

  # Lists templates available from Upcloud
  #
  # Calls GET /1.2/storage/template
  def templates
    response = get "storage/template"
    data = JSON.parse response.body
    data
  end

  # Creates new server from template.
  #
  # Calls POST /1.2/server
  #
<<<<<<< HEAD
  # Storage devices should be array of hashes containing following data:
  #
  #   {
  #   "action" => "clone" # Can be "create", "clone" or "attach"
  #   "storage" => template_uuid, # Should be passed only for "clone" or "attach"
  #   "title" => disk_name # Name of the storage,
  #   "tier" => "maxiops" # No sense using HDD any more
  #   }
  #
=======
>>>>>>> 1537e199
  # ip_addresses should be an array containing :public, :private and/or :ipv6. It defaults to
  # :all, which means the server will get public IPv4, private IPv4 and public IPv6 addresses.
  #
  # Returns HTTParty response
<<<<<<< HEAD
  def create_server(zone: "fi-hel1", title:, hostname:, core_number: 1, memory_amount: 1024, storage_devices:,
                    ip_addresses: :all)
=======
  def create_server(zone: "fi-hel1", title:, hostname:, core_number: 1,
                    memory_amount: 1024, storage_devices:, ip_addresses: :all)
>>>>>>> 1537e199
    data = {
      "server" => {
        "zone" => zone,
        "title" => title,
        "hostname" => hostname,
        "core_number" => core_number,
        "memory_amount" => memory_amount,
        "storage_devices" => { "storage_device" => storage_devices }
      }
    }

    if ip_addresses != :all
      ips = []
      ips << { "access" => "public", "family" => "IPv4" } if ip_addresses.include? :public
      ips << { "access" => "private", "family" => "IPv4" } if ip_addresses.include? :private
      ips << { "access" => "public", "family" => "IPv6" } if ip_addresses.include? :ipv6

      data["server"]["ip_addresses"] = {}
      data["server"]["ip_addresses"]["ip_address"] = ips
    end

    json = JSON.generate data
    response = post "server", json
<<<<<<< HEAD

=======
>>>>>>> 1537e199
    response
  end

  # Modifies existing server.
  #
  # In order to modify a server, the server must be stopped first.
  #
  # Calls PUT /1.2/server/#{uuid}
  #
  # @param server_uuid [String] UUID of the server that will be modified.
  # @param params [Hash] Hash of params that will be passed to be changed.
  def modify_server(server_uuid, params)
    data = { "server" => params }
    json = JSON.generate data
    response = put "server/#{server_uuid}", json

    response
  end

  # Deletes a server.
  #
  # In order to delete a server, the server must be stopped first.
  #
  # Calls DELETE /1.2/server/#{uuid}
  def delete_server(server_uuid)
    response = delete "server/#{server_uuid}"

    response
  end

  # Starts server that is shut down.
  #
  # Calls POST /1.2/server/#{uuid}/start
  #
  # @param server_uuid UUID of the server
  def start_server(server_uuid)
    response = post "server/#{server_uuid}/start"

    response
  end

  # Shuts down a server that is currently running
  #
  # Calls POST /1.2/server/#{uuid}/stop
  #
<<<<<<< HEAD
  # Hard shutdown means practically same as taking the power cable off from the computer.
  # Soft shutdown sends ACPI signal to the server, which should then automatically handle shutdown routines by itself.
  # If timeout is given, server will be forcibly shut down after the timeout has expired.
  #
  # @param server_uuid UUID of the server
  # @param type Type of the shutdown. Available types are :hard and :soft. Defaults to :soft.
  # @param timeout Time after server will be hard stopped if it didn’t close cleanly. Only affects :soft type.
  # @param asynchronous If false, this call will wait until the server has really stopped.
  #
  # Raises Timeout::Error in case server does not shut down in 300 seconds in non-asynchronous mode.
=======
  # Hard shutdown means practically same as taking the power cable
  # off from the computer. Soft shutdown sends ACPI signal to the server,
  # which should then automatically handle shutdown routines by itself.
  # If timeout is given, server will be forcibly shut down after the
  # timeout has expired.
  #
  # @param server_uuid UUID of the server
  # @param type Type of the shutdown. Available types are :hard and :soft.
  # Defaults to :soft.
  # @param timeout Time after server will be hard stopped if it did not
  # close cleanly. Only affects :soft type.
  # @param asynchronous If false, this call will wait until the server
  # has really stopped.
  #
  # Raises Timeout::Error in case server does not shut down in 300
  # seconds in non-asynchronous mode.
>>>>>>> 1537e199
  def stop_server(server_uuid, type: :soft, timeout: nil, asynchronous: false)
    data = {
      "stop_server" => {
        "stop_type" => type.to_s
      }
    }
    data["stop_server"]["timeout"] = timeout unless timeout.nil?

    json = JSON.generate data

    response = post "server/#{server_uuid}/stop", json

    return response if asynchronous

    Timeout.timeout 300 do
      loop do
        details = server_details server_uuid
<<<<<<< HEAD
=======
        return response if details["server"].nil?
>>>>>>> 1537e199
        return response if details["server"]["state"] == "stopped"
      end
    end
  end

<<<<<<< HEAD
  # Restarts down a server that is currently running
  #
  # Calls POST /1.2/server/#{uuid}/restart
  #
  # Hard shutdown means practically same as taking the power cable off from the computer.
  # Soft shutdown sends ACPI signal to the server, which should then automatically handle shutdown routines by itself.
  # If timeout is given, server will be forcibly shut down after the timeout has expired.
  #
  # @param server_uuid UUID of the server
  # @param type Type of the shutdown. Available types are :hard and :soft. Defaults to :soft.
  # @param timeout Time after server will be hard stopped if it didn’t close cleanly. Only affects :soft type.
  # @param timeout_action What will happen when timeout happens. :destroy hard stops the server and :ignore makes
  # server if timeout happens. Default is :ignore.
  def restart_server(server_uuid, type: :soft, timeout: nil, timeout_action: :ignore)
    data = {
      "stop_server" => {
        "stop_type" => type.to_s
      }
    }
    data["stop_server"]["timeout"] = timeout unless timeout.nil?
=======
  # Restarts a server that is currently running
  #
  # Calls POST /1.2/server/#{uuid}/restart
  #
  # Hard shutdown means practically same as taking the power cable
  # off from the computer. Soft shutdown sends ACPI signal to the server,
  # which should then automatically handle shutdown routines by itself.
  # If timeout is given, server will be forcibly shut down after the
  # timeout has expired.
  #
  # @param server_uuid UUID of the server
  # @param type Type of the shutdown. Available types are :hard and :soft.
  # Defaults to :soft.
  # @param timeout Time after server will be hard stopped if it did not
  # close cleanly. Only affects :soft type.
  # @param timeout_action What will happen when timeout happens.
  # :destroy hard stops the server and :ignore stops the operation
  # if timeout happens. Default is :ignore.
  def restart_server(server_uuid, type: :soft, timeout: nil,
                     timeout_action: :ignore)
    data = {
      "restart_server" => {
        "stop_type" => type.to_s,
        "timeout_action" => timeout_action
      }
    }
    data["restart_server"]["timeout"] = timeout unless timeout.nil?
>>>>>>> 1537e199

    json = JSON.generate data

    response = post "server/#{server_uuid}/restart", json

    response
  end

  # Lists all storages or storages matching to given type.
  #
  # Calls GET /1.2/storage or /1.2/storage/#{type}
  #
  # Available types:
  # - public
  # - private
  # - normal
  # - backup
  # - cdrom
  # - template
  # - favorite
  #
  # @param type Type of the storages to be returned on nil
  def storages(type: nil)
    response = get(type && "storage/#{type}" || "storage")
    data = JSON.parse response.body
    data
  end

  # Shows detailed information of single storage.
  #
  # Calls GET /1.2/storage/#{uuid}
  #
  # @param storage_uuid UUID of the storage
  def storage_details(storage_uuid)
    response = get "storage/#{storage_uuid}"
    data = JSON.parse response.body
    data
  end

  # Creates new storage.
  #
  # Calls POST /1.2/storage
  #
  # backup_rule should be hash with following attributes:
<<<<<<< HEAD
  # - interval # allowed values: daily / mon / tue / wed / thu / fri / sat / sun
=======
  # - interval # allowed values: daily / mon / tue / wed / thu / fri /
  # sat / sun
>>>>>>> 1537e199
  # - time # allowed values: 0000-2359
  # - retention # How many days backup will be kept. Allowed values: 1-1095
  #
  # @param size Size of the storage in gigabytes
<<<<<<< HEAD
  # @param tier Type of the disk. maxiops is SSD powered disk, other allowed value is "hdd"
  # @param title Name of the disk
  # @param zone Where the disk will reside. Needs to be within same zone with the server
  # @param backup_rule Hash of backup information. If not given, no backups will be automatically created.
  def create_storage(size:, tier: "maxiops", title:, zone: "fi-hel1", backup_rule: nil)
=======
  # @param tier Type of the disk. maxiops is SSD powered disk, other
  # allowed value is "hdd"
  # @param title Name of the disk
  # @param zone Where the disk will reside. Needs to be within same zone
  # with the server
  # @param backup_rule Hash of backup information. If not given, no
  # backups will be automatically created.
  def create_storage(size:, tier: "maxiops", title:, zone: "fi-hel1",
                     backup_rule: nil)
>>>>>>> 1537e199
    data = {
      "storage" => {
        "size" => size,
        "tier" => tier,
        "title" => title,
<<<<<<< HEAD
        "zone" => zone,
        "backup_rule" => backup_rule
      }
    }

    json = JSON.generate data

=======
        "zone" => zone
      }
    }
    data["storage"]["backup_rule"] = backup_rule unless backup_rule.nil?

    json = JSON.generate data
>>>>>>> 1537e199
    response = post "storage", json

    response
  end

  # Modifies existing storage.
  #
  # Calls PUT /1.2/storage/#{uuid}
  #
  # backup_rule should be hash with following attributes:
<<<<<<< HEAD
  # - interval # allowed values: daily / mon / tue / wed / thu / fri / sat / sun
=======
  # - interval # allowed values: daily / mon / tue / wed / thu / fri /
  # sat / sun
>>>>>>> 1537e199
  # - time # allowed values: 0000-2359
  # - retention # How many days backup will be kept. Allowed values: 1-1095
  #
  # @param storage_uuid UUID of the storage that will be modified
  # @param size Size of the storage in gigabytes
  # @param title Name of the disk
<<<<<<< HEAD
  # @param backup_rule Hash of backup information. If not given, no backups will be automatically created.
=======
  # @param backup_rule Hash of backup information. If not given, no
  # backups will be automatically created.
>>>>>>> 1537e199
  def modify_storage(storage_uuid, size:, title:, backup_rule: nil)
    data = {
      "storage" => {
        "size" => size,
<<<<<<< HEAD
        "title" => title,
        "backup_rule" => backup_rule
      }
    }
=======
        "title" => title
      }
    }
    data["storage"]["backup_rule"] = backup_rule unless backup_rule.nil?
>>>>>>> 1537e199

    json = JSON.generate data

    response = put "storage/#{storage_uuid}", json

    response
  end

  # Clones existing storage.
  #
  # This operation is asynchronous.
  #
  # Calls POST /1.2/storage/#{uuid}/clone
  #
<<<<<<< HEAD
  # backup_rule should be hash with following attributes:
  # - interval # allowed values: daily / mon / tue / wed / thu / fri / sat / sun
  # - time # allowed values: 0000-2359
  # - retention # How many days backup will be kept. Allowed values: 1-1095
  #
  # @param storage_uuid UUID of the storage that will be modified
  # @param tier Type of the disk. maxiops is SSD powered disk, other allowed value is "hdd"
  # @param title Name of the disk
  # @param zone Where the disk will reside. Needs to be within same zone with the server
=======
  # @param storage_uuid UUID of the storage that will be modified
  # @param tier Type of the disk. maxiops is SSD powered disk, other
  # allowed value is "hdd"
  # @param title Name of the disk
  # @param zone Where the disk will reside. Needs to be within same zone
  # with the server
>>>>>>> 1537e199
  def clone_storage(storage_uuid, zone: "fi-hel1", title:, tier: "maxiops")
    data = {
      "storage" => {
        "zone" => zone,
        "title" => title,
        "tier" => tier
      }
    }

    json = JSON.generate data

    response = post "storage/#{storage_uuid}/clone", json

    response
  end

<<<<<<< HEAD
  # Attaches a storage to a server. Server must be stopped before the storage can be attached.
=======
  # Templatizes existing storage.
  #
  # This operation is asynchronous.
  #
  # Calls POST /1.2/storage/#{uuid}/templatize
  #
  # @param storage_uuid UUID of the storage that will be templatized
  # @param title Name of the template storage
  def templatize_storage(storage_uuid, title:)
    data = {
      "storage" => {
        "title" => title
      }
    }

    json = JSON.generate data

    response = post "storage/#{storage_uuid}/templatize", json

    response
  end

  # Attaches a storage to a server. Server must be stopped before the
  # storage can be attached.
>>>>>>> 1537e199
  #
  # Calls POST /1.2/server/#{server_uuid}/storage/attach
  #
  # Valid values for address are: ide[01]:[01] / scsi:0:[0-7] / virtio:[0-7]
  #
<<<<<<< HEAD
  # @param type Type of the disk. Valid values are "disk" and "cdrom".
  # @param address Address where the disk will be attached to. Defaults to next available address.
  # @param server_uuid UUID of the server where the disk will be attached to.
  # @param storage_uuid UUID of the storage that will be attached.
  def attach_storage(type: "disk", address: nil, server_uuid:, storage_uuid:)
    data = {
      "storage_device" => {
        "type" => type,
        "address" => address,
        "storage" => storage_uuid
      }
    }
=======
  # @param server_uuid UUID of the server where the disk will be attached to.
  # @param storage_uuid UUID of the storage that will be attached.
  # @param type Type of the disk. Valid values are "disk" and "cdrom".
  # @param address Address where the disk will be attached to. Defaults
  # to next available address.
  def attach_storage(server_uuid, storage_uuid:, type: "disk", address: nil)
    data = {
      "storage_device" => {
        "type" => type,
        "storage" => storage_uuid
      }
    }
    data["storage_device"]["address"] = address unless address.nil?
>>>>>>> 1537e199

    json = JSON.generate data

    response = post "server/#{server_uuid}/storage/attach", json

    response
  end

<<<<<<< HEAD
  # Detaches storage from a server.  Server must be stopped before the storage can be detached.
  #
  # Calls POST /1.2/server/#{server_uuid}/storage/detach
  #
  # @param address Address where the storage that will be detached resides.
  def detach_storage(address)
=======
  # Detaches storage from a server. Server must be stopped before the
  # storage can be detached.
  #
  # Calls POST /1.2/server/#{server_uuid}/storage/detach
  #
  # @param server_uuid UUID of the server from which to detach the storage.
  # @param address Address where the storage that will be detached resides.
  def detach_storage(server_uuid, address:)
>>>>>>> 1537e199
    data = {
      "storage_device" => {
        "address" => address
      }
    }

    json = JSON.generate data

    response = post "server/#{server_uuid}/storage/detach", json

    response
  end

  # Creates backup from a storage.
  #
  # This operation is asynchronous.
  #
  # Calls /1.2/storage/#{uuid}/backup
  #
<<<<<<< HEAD
  # @param storage_uuid UUID of the storage to be cloned
=======
  # @param storage_uuid UUID of the storage to be backed-up
>>>>>>> 1537e199
  # @param title Name of the backup
  def create_backup(storage_uuid, title:)
    data = {
      "storage" => {
        "title" => title
      }
    }

    json = JSON.generate data

    response = post "storage/#{storage_uuid}/backup", json

    response
  end

  # Restores a backup.
  #
  # If the storage is attached to server, the server must first be stopped.
  #
  # Calls /1.2/storage/#{uuid}/restore.
  #
<<<<<<< HEAD
  # @param storage_uuid TODO: is this supposed to be UUID of the storage or the backup?
  def create_backup(storage_uuid)
=======
  # @param storage_uuid UUID of the backup
  def restore_backup(storage_uuid)
>>>>>>> 1537e199
    response = post "storage/#{storage_uuid}/restore"

    response
  end

<<<<<<< HEAD
  # Deletes a storage.
  #
  # The storage must be in "online" state and it must not be attached to any server.
=======
  # Adds storage to favorites
  #
  # Calls POST /1.2/storage/#{storage_uuid}/favorite.
  #
  # @param storage_uuid UUID of the storage to be included in favorites
  def favorite_storage(storage_uuid)
    response = post "storage/#{storage_uuid}/favorite"

    response
  end

  # Removes storage to favorites
  #
  # Calls POST /1.2/storage/#{storage_uuid}/favorite.
  #
  # @param storage_uuid UUID of the storage to be removed from favorites
  def defavorite_storage(storage_uuid)
    response = delete "storage/#{storage_uuid}/favorite"

    response
  end

  # Deletes a storage.
  #
  # The storage must be in "online" state and it must not be attached to
  # any server.
>>>>>>> 1537e199
  # Backups will not be deleted.
  #
  # @param storage_uuid UUID of the storage that will be deleted.
  def delete_storage(storage_uuid)
    response = delete "storage/#{storage_uuid}"

    response
  end

  private

  def get(action)
    HTTParty.get "https://api.upcloud.com/1.2/#{action}", basic_auth: @auth
  end

  def post(action, body = "")
<<<<<<< HEAD
    HTTParty.post "https://api.upcloud.com/1.2/#{action}", basic_auth: @auth, body: body, headers: { "Content-Type" => "application/json" }
  end

  def put(action, body = "")
    HTTParty.put "https://api.upcloud.com/1.2/#{action}", basic_auth: @auth, body: body, headers: { "Content-Type" => "application/json" }
  end

  def delete(action, _body = "")
    HTTParty.delete "https://api.upcloud.com/1.2/#{action}", basic_auth: @auth, headers: { "Content-Type" => "application/json" }
=======
    HTTParty.post "https://api.upcloud.com/1.2/#{action}",
                  basic_auth: @auth,
                  body: body,
                  headers: { "Content-Type" => "application/json" }
  end

  def put(action, body = "")
    HTTParty.put "https://api.upcloud.com/1.2/#{action}",
                 basic_auth: @auth,
                 body: body,
                 headers: { "Content-Type" => "application/json" }
  end

  def delete(action)
    HTTParty.delete "https://api.upcloud.com/1.2/#{action}",
                    basic_auth: @auth,
                    headers: { "Content-Type" => "application/json" }
>>>>>>> 1537e199
  end
end<|MERGE_RESOLUTION|>--- conflicted
+++ resolved
@@ -32,8 +32,6 @@
     response.code == 200
   end
 
-<<<<<<< HEAD
-=======
   # Returns available server configurations.
   #
   # Calls GET /1.2/server_size
@@ -42,18 +40,13 @@
     response["server_sizes"]["server_size"]
   end
 
->>>>>>> 1537e199
   # Returns available credits.
   #
   # Calls GET /1.2/acccount
   def account_information
     response = get "account"
     data = JSON.parse response.body
-<<<<<<< HEAD
-    data["acccount"]["credits"]
-=======
     data["account"]["credits"]
->>>>>>> 1537e199
   end
 
   # Lists servers associated with the account
@@ -98,7 +91,6 @@
   #
   # Calls POST /1.2/server
   #
-<<<<<<< HEAD
   # Storage devices should be array of hashes containing following data:
   #
   #   {
@@ -108,19 +100,12 @@
   #   "tier" => "maxiops" # No sense using HDD any more
   #   }
   #
-=======
->>>>>>> 1537e199
   # ip_addresses should be an array containing :public, :private and/or :ipv6. It defaults to
   # :all, which means the server will get public IPv4, private IPv4 and public IPv6 addresses.
   #
   # Returns HTTParty response
-<<<<<<< HEAD
-  def create_server(zone: "fi-hel1", title:, hostname:, core_number: 1, memory_amount: 1024, storage_devices:,
-                    ip_addresses: :all)
-=======
   def create_server(zone: "fi-hel1", title:, hostname:, core_number: 1,
                     memory_amount: 1024, storage_devices:, ip_addresses: :all)
->>>>>>> 1537e199
     data = {
       "server" => {
         "zone" => zone,
@@ -144,10 +129,6 @@
 
     json = JSON.generate data
     response = post "server", json
-<<<<<<< HEAD
-
-=======
->>>>>>> 1537e199
     response
   end
 
@@ -193,18 +174,6 @@
   #
   # Calls POST /1.2/server/#{uuid}/stop
   #
-<<<<<<< HEAD
-  # Hard shutdown means practically same as taking the power cable off from the computer.
-  # Soft shutdown sends ACPI signal to the server, which should then automatically handle shutdown routines by itself.
-  # If timeout is given, server will be forcibly shut down after the timeout has expired.
-  #
-  # @param server_uuid UUID of the server
-  # @param type Type of the shutdown. Available types are :hard and :soft. Defaults to :soft.
-  # @param timeout Time after server will be hard stopped if it didn’t close cleanly. Only affects :soft type.
-  # @param asynchronous If false, this call will wait until the server has really stopped.
-  #
-  # Raises Timeout::Error in case server does not shut down in 300 seconds in non-asynchronous mode.
-=======
   # Hard shutdown means practically same as taking the power cable
   # off from the computer. Soft shutdown sends ACPI signal to the server,
   # which should then automatically handle shutdown routines by itself.
@@ -221,7 +190,6 @@
   #
   # Raises Timeout::Error in case server does not shut down in 300
   # seconds in non-asynchronous mode.
->>>>>>> 1537e199
   def stop_server(server_uuid, type: :soft, timeout: nil, asynchronous: false)
     data = {
       "stop_server" => {
@@ -239,37 +207,12 @@
     Timeout.timeout 300 do
       loop do
         details = server_details server_uuid
-<<<<<<< HEAD
-=======
         return response if details["server"].nil?
->>>>>>> 1537e199
         return response if details["server"]["state"] == "stopped"
       end
     end
   end
 
-<<<<<<< HEAD
-  # Restarts down a server that is currently running
-  #
-  # Calls POST /1.2/server/#{uuid}/restart
-  #
-  # Hard shutdown means practically same as taking the power cable off from the computer.
-  # Soft shutdown sends ACPI signal to the server, which should then automatically handle shutdown routines by itself.
-  # If timeout is given, server will be forcibly shut down after the timeout has expired.
-  #
-  # @param server_uuid UUID of the server
-  # @param type Type of the shutdown. Available types are :hard and :soft. Defaults to :soft.
-  # @param timeout Time after server will be hard stopped if it didn’t close cleanly. Only affects :soft type.
-  # @param timeout_action What will happen when timeout happens. :destroy hard stops the server and :ignore makes
-  # server if timeout happens. Default is :ignore.
-  def restart_server(server_uuid, type: :soft, timeout: nil, timeout_action: :ignore)
-    data = {
-      "stop_server" => {
-        "stop_type" => type.to_s
-      }
-    }
-    data["stop_server"]["timeout"] = timeout unless timeout.nil?
-=======
   # Restarts a server that is currently running
   #
   # Calls POST /1.2/server/#{uuid}/restart
@@ -297,7 +240,6 @@
       }
     }
     data["restart_server"]["timeout"] = timeout unless timeout.nil?
->>>>>>> 1537e199
 
     json = JSON.generate data
 
@@ -342,23 +284,11 @@
   # Calls POST /1.2/storage
   #
   # backup_rule should be hash with following attributes:
-<<<<<<< HEAD
   # - interval # allowed values: daily / mon / tue / wed / thu / fri / sat / sun
-=======
-  # - interval # allowed values: daily / mon / tue / wed / thu / fri /
-  # sat / sun
->>>>>>> 1537e199
   # - time # allowed values: 0000-2359
   # - retention # How many days backup will be kept. Allowed values: 1-1095
   #
   # @param size Size of the storage in gigabytes
-<<<<<<< HEAD
-  # @param tier Type of the disk. maxiops is SSD powered disk, other allowed value is "hdd"
-  # @param title Name of the disk
-  # @param zone Where the disk will reside. Needs to be within same zone with the server
-  # @param backup_rule Hash of backup information. If not given, no backups will be automatically created.
-  def create_storage(size:, tier: "maxiops", title:, zone: "fi-hel1", backup_rule: nil)
-=======
   # @param tier Type of the disk. maxiops is SSD powered disk, other
   # allowed value is "hdd"
   # @param title Name of the disk
@@ -368,28 +298,17 @@
   # backups will be automatically created.
   def create_storage(size:, tier: "maxiops", title:, zone: "fi-hel1",
                      backup_rule: nil)
->>>>>>> 1537e199
     data = {
       "storage" => {
         "size" => size,
         "tier" => tier,
         "title" => title,
-<<<<<<< HEAD
-        "zone" => zone,
-        "backup_rule" => backup_rule
-      }
-    }
-
-    json = JSON.generate data
-
-=======
         "zone" => zone
       }
     }
     data["storage"]["backup_rule"] = backup_rule unless backup_rule.nil?
 
     json = JSON.generate data
->>>>>>> 1537e199
     response = post "storage", json
 
     response
@@ -399,72 +318,44 @@
   #
   # Calls PUT /1.2/storage/#{uuid}
   #
-  # backup_rule should be hash with following attributes:
-<<<<<<< HEAD
-  # - interval # allowed values: daily / mon / tue / wed / thu / fri / sat / sun
-=======
-  # - interval # allowed values: daily / mon / tue / wed / thu / fri /
-  # sat / sun
->>>>>>> 1537e199
-  # - time # allowed values: 0000-2359
-  # - retention # How many days backup will be kept. Allowed values: 1-1095
-  #
-  # @param storage_uuid UUID of the storage that will be modified
-  # @param size Size of the storage in gigabytes
-  # @param title Name of the disk
-<<<<<<< HEAD
-  # @param backup_rule Hash of backup information. If not given, no backups will be automatically created.
-=======
-  # @param backup_rule Hash of backup information. If not given, no
-  # backups will be automatically created.
->>>>>>> 1537e199
-  def modify_storage(storage_uuid, size:, title:, backup_rule: nil)
-    data = {
-      "storage" => {
-        "size" => size,
-<<<<<<< HEAD
-        "title" => title,
-        "backup_rule" => backup_rule
-      }
-    }
-=======
-        "title" => title
-      }
-    }
-    data["storage"]["backup_rule"] = backup_rule unless backup_rule.nil?
->>>>>>> 1537e199
-
-    json = JSON.generate data
-
-    response = put "storage/#{storage_uuid}", json
-
-    response
-  end
-
-  # Clones existing storage.
-  #
-  # This operation is asynchronous.
-  #
-  # Calls POST /1.2/storage/#{uuid}/clone
-  #
-<<<<<<< HEAD
   # backup_rule should be hash with following attributes:
   # - interval # allowed values: daily / mon / tue / wed / thu / fri / sat / sun
   # - time # allowed values: 0000-2359
   # - retention # How many days backup will be kept. Allowed values: 1-1095
   #
   # @param storage_uuid UUID of the storage that will be modified
-  # @param tier Type of the disk. maxiops is SSD powered disk, other allowed value is "hdd"
+  # @param size Size of the storage in gigabytes
   # @param title Name of the disk
-  # @param zone Where the disk will reside. Needs to be within same zone with the server
-=======
+  # @param backup_rule Hash of backup information. If not given, no
+  # backups will be automatically created.
+  def modify_storage(storage_uuid, size:, title:, backup_rule: nil)
+    data = {
+      "storage" => {
+        "size" => size,
+        "title" => title
+      }
+    }
+    data["storage"]["backup_rule"] = backup_rule unless backup_rule.nil?
+
+    json = JSON.generate data
+
+    response = put "storage/#{storage_uuid}", json
+
+    response
+  end
+
+  # Clones existing storage.
+  #
+  # This operation is asynchronous.
+  #
+  # Calls POST /1.2/storage/#{uuid}/clone
+  #
   # @param storage_uuid UUID of the storage that will be modified
   # @param tier Type of the disk. maxiops is SSD powered disk, other
   # allowed value is "hdd"
   # @param title Name of the disk
   # @param zone Where the disk will reside. Needs to be within same zone
   # with the server
->>>>>>> 1537e199
   def clone_storage(storage_uuid, zone: "fi-hel1", title:, tier: "maxiops")
     data = {
       "storage" => {
@@ -481,9 +372,6 @@
     response
   end
 
-<<<<<<< HEAD
-  # Attaches a storage to a server. Server must be stopped before the storage can be attached.
-=======
   # Templatizes existing storage.
   #
   # This operation is asynchronous.
@@ -508,26 +396,11 @@
 
   # Attaches a storage to a server. Server must be stopped before the
   # storage can be attached.
->>>>>>> 1537e199
   #
   # Calls POST /1.2/server/#{server_uuid}/storage/attach
   #
   # Valid values for address are: ide[01]:[01] / scsi:0:[0-7] / virtio:[0-7]
   #
-<<<<<<< HEAD
-  # @param type Type of the disk. Valid values are "disk" and "cdrom".
-  # @param address Address where the disk will be attached to. Defaults to next available address.
-  # @param server_uuid UUID of the server where the disk will be attached to.
-  # @param storage_uuid UUID of the storage that will be attached.
-  def attach_storage(type: "disk", address: nil, server_uuid:, storage_uuid:)
-    data = {
-      "storage_device" => {
-        "type" => type,
-        "address" => address,
-        "storage" => storage_uuid
-      }
-    }
-=======
   # @param server_uuid UUID of the server where the disk will be attached to.
   # @param storage_uuid UUID of the storage that will be attached.
   # @param type Type of the disk. Valid values are "disk" and "cdrom".
@@ -541,7 +414,6 @@
       }
     }
     data["storage_device"]["address"] = address unless address.nil?
->>>>>>> 1537e199
 
     json = JSON.generate data
 
@@ -550,14 +422,6 @@
     response
   end
 
-<<<<<<< HEAD
-  # Detaches storage from a server.  Server must be stopped before the storage can be detached.
-  #
-  # Calls POST /1.2/server/#{server_uuid}/storage/detach
-  #
-  # @param address Address where the storage that will be detached resides.
-  def detach_storage(address)
-=======
   # Detaches storage from a server. Server must be stopped before the
   # storage can be detached.
   #
@@ -566,7 +430,6 @@
   # @param server_uuid UUID of the server from which to detach the storage.
   # @param address Address where the storage that will be detached resides.
   def detach_storage(server_uuid, address:)
->>>>>>> 1537e199
     data = {
       "storage_device" => {
         "address" => address
@@ -586,11 +449,7 @@
   #
   # Calls /1.2/storage/#{uuid}/backup
   #
-<<<<<<< HEAD
-  # @param storage_uuid UUID of the storage to be cloned
-=======
   # @param storage_uuid UUID of the storage to be backed-up
->>>>>>> 1537e199
   # @param title Name of the backup
   def create_backup(storage_uuid, title:)
     data = {
@@ -612,23 +471,13 @@
   #
   # Calls /1.2/storage/#{uuid}/restore.
   #
-<<<<<<< HEAD
-  # @param storage_uuid TODO: is this supposed to be UUID of the storage or the backup?
-  def create_backup(storage_uuid)
-=======
   # @param storage_uuid UUID of the backup
   def restore_backup(storage_uuid)
->>>>>>> 1537e199
     response = post "storage/#{storage_uuid}/restore"
 
     response
   end
 
-<<<<<<< HEAD
-  # Deletes a storage.
-  #
-  # The storage must be in "online" state and it must not be attached to any server.
-=======
   # Adds storage to favorites
   #
   # Calls POST /1.2/storage/#{storage_uuid}/favorite.
@@ -655,7 +504,6 @@
   #
   # The storage must be in "online" state and it must not be attached to
   # any server.
->>>>>>> 1537e199
   # Backups will not be deleted.
   #
   # @param storage_uuid UUID of the storage that will be deleted.
@@ -672,17 +520,6 @@
   end
 
   def post(action, body = "")
-<<<<<<< HEAD
-    HTTParty.post "https://api.upcloud.com/1.2/#{action}", basic_auth: @auth, body: body, headers: { "Content-Type" => "application/json" }
-  end
-
-  def put(action, body = "")
-    HTTParty.put "https://api.upcloud.com/1.2/#{action}", basic_auth: @auth, body: body, headers: { "Content-Type" => "application/json" }
-  end
-
-  def delete(action, _body = "")
-    HTTParty.delete "https://api.upcloud.com/1.2/#{action}", basic_auth: @auth, headers: { "Content-Type" => "application/json" }
-=======
     HTTParty.post "https://api.upcloud.com/1.2/#{action}",
                   basic_auth: @auth,
                   body: body,
@@ -700,6 +537,5 @@
     HTTParty.delete "https://api.upcloud.com/1.2/#{action}",
                     basic_auth: @auth,
                     headers: { "Content-Type" => "application/json" }
->>>>>>> 1537e199
   end
 end